[tool.poetry]
name = "colino-backend"
version = "0.1.0"
description = "AWS Lambda functions for Google YouTube OAuth authentication proxy"
authors = ["Your Name <your.email@example.com>"]
readme = "README.md"
packages = [{include = "src"}]

[tool.poetry.dependencies]
python = "^3.13"
google-auth = "^2.23.0"
google-auth-oauthlib = "^1.1.0"
google-auth-httplib2 = "^0.1.1"
google-api-python-client = "^2.100.0"
boto3 = "^1.40.25"
requests = "^2.31.0"

[tool.poetry.group.dev.dependencies]
<<<<<<< HEAD
pytest = "^8.4.2"
pytest-cov = "^4.1.0"
=======
pytest = "^7.4.0"
pytest-cov = "^6.3.0"
>>>>>>> 814bcac3
mypy = "^1.5.0"
bandit = "^1.8.6"
safety = "^3.6.1"

[build-system]
requires = ["poetry-core"]
build-backend = "poetry.core.masonry.api"

[tool.mypy]
python_version = "3.9"
warn_unused_configs = true
# Disable warn_return_any for Lambda functions that return API Gateway responses

# Allow missing imports for Lambda runtime packages and shared modules
[[tool.mypy.overrides]]
module = [
    "google_auth_oauthlib.*",
    "google.auth.*",
    "googleapiclient.*",
    "boto3.*",
    "botocore.*",
    "requests.*",
    "shared.*"
]
ignore_missing_imports = true

[[tool.mypy.overrides]]
module = "tests.*"
ignore_errors = true

[tool.ruff]
# Same as Black's default line length
line-length = 88
target-version = "py39"

# Exclude directories
exclude = [
    ".git",
    "__pycache__",
    ".aws-sam",
    "package",
]

[tool.ruff.lint]
# Enable specific rule categories
select = [
    "E",   # pycodestyle errors
    "W",   # pycodestyle warnings
    "F",   # Pyflakes
    "I",   # isort
    "N",   # pep8-naming
    "UP",  # pyupgrade
    "B",   # flake8-bugbear
    "C4",  # flake8-comprehensions
    "SIM", # flake8-simplify
]

# Ignore specific rules that conflict with Black or are too strict
ignore = [
    "E203", # whitespace before ':'
]

[tool.ruff.lint.isort]
known-first-party = ["src", "shared"]

[tool.ruff.format]
# Use single quotes instead of double quotes
quote-style = "double"
# Respect magic trailing commas
skip-magic-trailing-comma = false<|MERGE_RESOLUTION|>--- conflicted
+++ resolved
@@ -16,13 +16,9 @@
 requests = "^2.31.0"
 
 [tool.poetry.group.dev.dependencies]
-<<<<<<< HEAD
 pytest = "^8.4.2"
 pytest-cov = "^4.1.0"
-=======
-pytest = "^7.4.0"
 pytest-cov = "^6.3.0"
->>>>>>> 814bcac3
 mypy = "^1.5.0"
 bandit = "^1.8.6"
 safety = "^3.6.1"
